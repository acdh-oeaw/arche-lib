<?php

/*
 * The MIT License
 *
 * Copyright 2019 Austrian Centre for Digital Humanities.
 *
 * Permission is hereby granted, free of charge, to any person obtaining a copy
 * of this software and associated documentation files (the "Software"), to deal
 * in the Software without restriction, including without limitation the rights
 * to use, copy, modify, merge, publish, distribute, sublicense, and/or sell
 * copies of the Software, and to permit persons to whom the Software is
 * furnished to do so, subject to the following conditions:
 *
 * The above copyright notice and this permission notice shall be included in
 * all copies or substantial portions of the Software.
 *
 * THE SOFTWARE IS PROVIDED "AS IS", WITHOUT WARRANTY OF ANY KIND, EXPRESS OR
 * IMPLIED, INCLUDING BUT NOT LIMITED TO THE WARRANTIES OF MERCHANTABILITY,
 * FITNESS FOR A PARTICULAR PURPOSE AND NONINFRINGEMENT. IN NO EVENT SHALL THE
 * AUTHORS OR COPYRIGHT HOLDERS BE LIABLE FOR ANY CLAIM, DAMAGES OR OTHER
 * LIABILITY, WHETHER IN AN ACTION OF CONTRACT, TORT OR OTHERWISE, ARISING FROM,
 * OUT OF OR IN CONNECTION WITH THE SOFTWARE OR THE USE OR OTHER DEALINGS IN
 * THE SOFTWARE.
 */

namespace acdhOeaw\arche\lib;

use zozlak\RdfConstants as RDF;
use zozlak\queryPart\QueryPart;
use acdhOeaw\arche\lib\exception\RepoLibException;

/**
 * Describes a single search condition.
 * 
 * Provides mappings to SQL queries and REST request parameters.
 *
 * @author zozlak
 */
class SearchTerm {

    const PROPERTY_BINARY   = 'BINARY';
    const DATETIME_REGEX    = '/^-?[0-9]{4,}-[0-9][0-9]-[0-9][0-9](T[0-9][0-9](:[0-9][0-9])?(:[0-9][0-9])?([.][0-9]+)?Z?)?$/';
    const TYPE_NUMBER       = 'number';
    const TYPE_DATE         = 'date';
    const TYPE_DATETIME     = 'datetime';
    const TYPE_STRING       = 'string';
    const TYPE_RELATION     = 'relation';
    const TYPE_FTS          = 'fts';
    const TYPE_SPATIAL      = 'spatial';
    const OPERATOR_IN       = 'in';
    const COLUMN_STRING     = 'value';
    const STRING_MAX_LENGTH = 1000;

    /**
     * List of operators and data types they enforce
     * @var array<string, string|null>
     */
    static private array $operators = [
        '='  => null,
        '>'  => null,
        '<'  => null,
        '<=' => null,
        '>=' => null,
        '~'  => self::TYPE_STRING,
        '@@' => self::TYPE_FTS,
        '&&' => self::TYPE_SPATIAL,
        '&>' => self::TYPE_SPATIAL,
        '&<' => self::TYPE_SPATIAL,
    ];

    /**
     * 
     * @var array<string, string>
     */
    static private array $typesToColumns = [
        RDF::XSD_STRING        => 'value',
        RDF::XSD_BOOLEAN       => 'value_n',
        RDF::XSD_DECIMAL       => 'value_n',
        RDF::XSD_FLOAT         => 'value_n',
        RDF::XSD_DOUBLE        => 'value_n',
        RDF::XSD_DURATION      => 'value',
        RDF::XSD_DATE_TIME     => 'value_t',
        RDF::XSD_TIME          => 'value_t::time',
        RDF::XSD_DATE          => 'value_t::date',
        RDF::XSD_HEX_BINARY    => 'value',
        RDF::XSD_BASE64_BINARY => 'value',
        RDF::XSD_ANY_URI       => 'value',
        RDF::RDFS_RESOURCE     => 'ids',
        self::TYPE_DATE        => 'value_t::date',
        self::TYPE_DATETIME    => 'value_t',
        self::TYPE_NUMBER      => 'value_n',
        self::TYPE_STRING      => 'value',
        self::TYPE_RELATION    => 'ids',
    ];

    /**
     * Creates an instance of the SearchTerm class from a given $_POST vars set
     * 
     * @param int $key
     * @return SearchTerm
     */
    static public function factory($key): self {
        $property = $_POST['property'][$key] ?? null;
        $value    = $_POST['value'][$key] ?? null;
        $operator = $_POST['operator'][$key] ?? '=';
        $type     = $_POST['type'][$key] ?? null;
        $language = $_POST['language'][$key] ?? null;
        return new SearchTerm($property, $value, $operator, $type, $language);
    }

    /**
     * Property to be matched by the RDF triple.
     * 
     * @var array<string> | string
     */
    public null | array | string $property;

    /**
     * Operator to be used for the RDF triple value comparison.
     * 
     * One of `=`, `<`, `<=`, `>`, `>=`, `~` (regular expresion match), 
     * `@@` (full text search match), 
     * 
     * @see SearchTerm::$value
     */
    public ?string $operator;

    /**
     * Value to be matched by the RDF triple (with a given operator)
     * 
     * @var array<scalar> | string | int | float | bool
     * @see SearchTerm::$operator
     */
    public null | array | string | int | float | bool $value;

    /**
     * Data type to be matched by the RDF triple.
     * 
     * Should be one of main XSD data types or one of `TYPE_...` constants defined by this class.
     */
    public ?string $type;

    /**
     * Language to be matched by the RDF triple
     */
    public ?string $language;

    /**
     * Creates a search term object.
     * 
     * @param array<string>|string|null $property property to be matched by the RDF triple
     * @param array<scalar>|scalar|null $value value to be matched by the RDF triple (with a given operator)
     * @param string $operator operator used to compare the RDF triple value
     * @param string|null $type value to be matched by the RDF triple 
     *   (one of base XSD types or one of `TYPE_...` constants defined by this class)
     * @param string|null $language language to be matched by the RDF triple
     */
    public function __construct($property = null, $value = null,
                                string $operator = '=', ?string $type = null,
                                ?string $language = null) {
        $this->property = $property;
        $this->operator = $operator;
        $this->type     = $type;
        $this->value    = $value;
        $this->language = $language;

        if (!in_array(substr($this->operator, 0, 2), array_keys(self::$operators))) {
            throw new RepoLibException('Unknown operator ' . $this->operator, 400);
        }
        if (!in_array($this->type, array_keys(self::$typesToColumns)) && $this->type !== null) {
            throw new RepoLibException('Unknown type ' . $this->type, 400);
        }
    }

    /**
     * Returns an SQL query part returning ids of resources matching the search term.
     * 
     * @param string $baseUrl repository base URL
     * @param string $idProp RDF property denoting identifiers
     * @param array<string> $nonRelationProperties list of properties which are internally
     *   stored only as literals, even if they are resources in the RDF graph
     * @return QueryPart
     */
    public function getSqlQuery(string $baseUrl, string $idProp,
                                array $nonRelationProperties): QueryPart {
        if (is_array($this->property) || is_array($this->value)) {
            return $this->getSqlQueryOr($baseUrl, $idProp, $nonRelationProperties);
        }

        $type = self::$operators[substr($this->operator ?? '', 0, 2)]; // substr for spatial operators with distance
        // if type not enforced by the operator, try the provided one
        if ($type === null) {
            $type = $this->type;
        }
        // if type not enforced by the operator and not provided, guess it
        if ($type === null) {
            if (is_numeric($this->value)) {
                $type = self::TYPE_NUMBER;
            } elseif (preg_match(self::DATETIME_REGEX, (string) $this->value)) {
                $type = self::TYPE_DATETIME;
            } else {
                $type = self::TYPE_STRING;
            }
        }
        // non-relation properties
        if (in_array($this->property, $nonRelationProperties)) {
            $type = self::TYPE_STRING;
        }

        switch ($type) {
            case self::TYPE_FTS:
                return $this->getSqlQueryFts();
            case self::TYPE_SPATIAL:
                return $this->getSqlQuerySpatial();
            case self::TYPE_RELATION:
            case RDF::RDFS_RESOURCE:
                return $this->getSqlQueryUri();
            default:
                return $this->getSqlQueryMeta($type, $baseUrl, $idProp);
        }
    }

    /**
     * 
     * @param string $baseUrl
     * @param string $idProp
     * @param array<string> $nonRelationProperties
     * @return QueryPart
     */
    private function getSqlQueryOr(string $baseUrl, string $idProp,
                                   array $nonRelationProperties): QueryPart {
        $properties = is_array($this->property) ? $this->property : [$this->property];
        $values     = is_array($this->value) ? $this->value : [$this->value];
        $query      = new QueryPart();
        $n          = 0;
        foreach ($properties as $property) {
            foreach ($values as $value) {
                $term           = clone $this;
                $term->operator = '=';
                $term->property = $property;
                $term->value    = $value;
                $termQuery      = $term->getSqlQuery($baseUrl, $idProp, $nonRelationProperties);
                $query->query   .= ($n > 0 ? " UNION " : '') . $termQuery->query . "\n";
                $query->param   = array_merge($query->param, $termQuery->param);
                $n++;
            }
        }
        return $query;
    }

    private function getSqlQueryFts(): QueryPart {
        $param = [$this->value];
        $where = '';
        if (!empty($this->language)) {
            $where   .= " AND (lang = ? OR lang IS NULL)";
            $param[] = $this->language;
        }
        if (!empty($this->property)) {
            if ($this->property === self::PROPERTY_BINARY) {
                $where .= " AND mid IS NULL";
            } else {
                $where   .= " AND property = ?";
                $param[] = $this->property;
            }
        }
        $query = "
            SELECT DISTINCT COALESCE(m.id, fts.id) AS id
            FROM full_text_search fts LEFT JOIN metadata m USING (mid)
            WHERE websearch_to_tsquery('simple', ?) @@ segments $where
        ";
        return new QueryPart($query, $param);
    }

    private function getSqlQueryUri(): QueryPart {
        $where = $param = [];
        if (!empty($this->property)) {
            $where[] = "property = ?";
            $param[] = $this->property;
        }
        if (!empty($this->value)) {
            $where[] = "ids = ?";
            $param[] = $this->value;
        }
        if (count($where) === 0) {
            throw new RepoLibException('Empty search term', 400);
        }
        $where = implode(' AND ', $where);
        $query = "
            SELECT DISTINCT r.id
            FROM relations r JOIN identifiers i ON r.target_id = i.id
            WHERE $where
        ";
        return new QueryPart($query, $param);
    }

    private function getSqlQuerySpatial(): QueryPart {
        $param      = [$this->value];
        $valueQuery = 'st_geomfromtext(?, 4326)';
        switch (substr($this->operator ?? '', 1, 1)) {
            case '>':
                $func = "st_contains(geom::geometry, $valueQuery)";
                break;
            case '<':
                $func = "st_contains($valueQuery, geom::geometry)";
                break;
            case '&':
            default:
                $dist = (int) substr($this->operator ?? '', 2);
                if ($dist > 0) {
                    $func    = "st_dwithin(geom, $valueQuery::geography, ?, false)";
                    $param[] = $dist;
                } else {
                    $func = "st_intersects(geom, $valueQuery)";
                }
<<<<<<< HEAD
=======
                break;
>>>>>>> 9247c635
        }
        $query = "
            SELECT DISTINCT COALESCE(m.id, ss.id) AS id
            FROM spatial_search ss LEFT JOIN metadata m USING (mid)
            WHERE $func
        ";
        return new QueryPart($query, $param);
    }

    private function getSqlQueryMeta(string $type, string $baseUrl,
                                     string $idProp): QueryPart {
        $where = $param = [];
        if (!empty($this->property)) {
            $where[] = 'property = ?';
            $param[] = $this->property;
        }
        if (!empty($this->language)) {
            $where[] = 'lang = ?';
            $param[] = $this->language;
        }
        $otherTables = false;
        if (!empty($this->value) && is_scalar($this->value)) {
            $column      = self::$typesToColumns[$type];
            $otherTables = $column === self::COLUMN_STRING;
            // string values stored in the database can be too long to be indexed, 
            // therefore the index is set only on `substring(value, 1, self::STRING_MAX_LENGTH)`
            // and to benefit from it the predicate must strictly follow the index definition
            if ($column === self::COLUMN_STRING && strlen((string) $this->value) < self::STRING_MAX_LENGTH) {
                $column = "substring(" . $column . ", 1, " . self::STRING_MAX_LENGTH . ")";
            }
            if (substr($column, 0, 7) !== 'value_t') {
                $where[] = $column . ' ' . $this->operator . ' ?';
                $param[] = $this->value;
            } else {
                // dates require special handling taking into account they might be out of the timestamp range
                $valueN = (int) $this->value;
                if ($valueN >= -4713) {
                    $valueT = (string) $this->value;
                    if (substr($valueT, 0, 1) === '-') {
                        $valueT = substr($valueT, 1) . ' BC';
                    }
                    $where[] = '(value_t IS NOT NULL AND value_t ' . $this->operator . ' ? OR value_t IS NULL AND value_n ' . $this->operator . ' ?)';
                    $param[] = $valueT;
                    $param[] = $valueN;
                } else {
                    $where[] = 'value_n ' . $this->operator . ' ?';
                    $param[] = $valueN;
                }
            }
        }
        if (count($where) === 0) {
            throw new RepoLibException('Empty search term', 400);
        }
        $where = implode(' AND ', $where);
        $query = "
            SELECT DISTINCT id
            FROM metadata
            WHERE $where
        ";
        if ($otherTables) {
            $query .= "
              UNION
                SELECT DISTINCT id
                FROM (SELECT id, ? AS property, '' AS lang, ids AS value FROM identifiers) t
                WHERE $where
              UNION
                SELECT DISTINCT id
                FROM (SELECT id, property, '' AS lang, ? || target_id AS value FROM relations) t
                WHERE $where
            ";
            $param = array_merge($param, [$idProp], $param, [$baseUrl], $param);
        }
        return new QueryPart($query, $param);
    }

    /**
     * Returns the search term formatted as an HTTP query string.
     * 
     * @return string
     */
    public function getFormData(): string {
        $terms = [];
        foreach ((array) $this as $k => $v) {
            if ($v !== null) {
                $terms[$k . '[]'] = is_array($v) ? $v : (string) $v;
            }
        }
        return http_build_query($terms);
    }
}<|MERGE_RESOLUTION|>--- conflicted
+++ resolved
@@ -313,10 +313,7 @@
                 } else {
                     $func = "st_intersects(geom, $valueQuery)";
                 }
-<<<<<<< HEAD
-=======
                 break;
->>>>>>> 9247c635
         }
         $query = "
             SELECT DISTINCT COALESCE(m.id, ss.id) AS id
