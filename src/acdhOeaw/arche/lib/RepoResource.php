<?php

/*
 * The MIT License
 *
 * Copyright 2019 Austrian Centre for Digital Humanities.
 *
 * Permission is hereby granted, free of charge, to any person obtaining a copy
 * of this software and associated documentation files (the "Software"), to deal
 * in the Software without restriction, including without limitation the rights
 * to use, copy, modify, merge, publish, distribute, sublicense, and/or sell
 * copies of the Software, and to permit persons to whom the Software is
 * furnished to do so, subject to the following conditions:
 *
 * The above copyright notice and this permission notice shall be included in
 * all copies or substantial portions of the Software.
 *
 * THE SOFTWARE IS PROVIDED "AS IS", WITHOUT WARRANTY OF ANY KIND, EXPRESS OR
 * IMPLIED, INCLUDING BUT NOT LIMITED TO THE WARRANTIES OF MERCHANTABILITY,
 * FITNESS FOR A PARTICULAR PURPOSE AND NONINFRINGEMENT. IN NO EVENT SHALL THE
 * AUTHORS OR COPYRIGHT HOLDERS BE LIABLE FOR ANY CLAIM, DAMAGES OR OTHER
 * LIABILITY, WHETHER IN AN ACTION OF CONTRACT, TORT OR OTHERWISE, ARISING FROM,
 * OUT OF OR IN CONNECTION WITH THE SOFTWARE OR THE USE OR OTHER DEALINGS IN
 * THE SOFTWARE.
 */

namespace acdhOeaw\arche\lib;

use RuntimeException;
use EasyRdf\Graph;
use GuzzleHttp\Psr7\Request;
use GuzzleHttp\Psr7\Response;
use GuzzleHttp\Promise\PromiseInterface;
use Psr\Http\Message\ResponseInterface;
use acdhOeaw\arche\lib\exception\RepoLibException;
use acdhOeaw\arche\lib\promise\RepoResourcePromise;
use acdhOeaw\arche\lib\promise\ResponsePromise;

/**
 * Description of RepoResource
 *
 * @author zozlak
 */
class RepoResource implements RepoResourceInterface {

    use RepoResourceTrait;

    const UPDATE_ADD       = 'add';
    const UPDATE_OVERWRITE = 'overwrite';
    const UPDATE_MERGE     = 'merge';
    const DELETE_STEP      = 1000;

    /**
     * Creates a repository resource object from the PSR-7 response object
     * returning the metadata.
     * 
     * @param Repo $repo connection object
     * @param ResponseInterface $response PSR-7 repository response object
     * @param ?string $uri resource URI (if not provided, a Location HTTP header
     *   from the response will be used)
     * @return RepoResource
     */
    static public function factory(Repo $repo, ResponseInterface $response,
                                   ?string $uri = null): RepoResource {

        $uri   = $uri ?? $response->getHeader('Location')[0];
        /* @var $res \acdhOeaw\arche\lib\RepoResource */
        $class = get_called_class();
        $res   = new $class($uri, $repo);

        if (count($response->getHeader('Content-Type')) > 0) {
            $res->parseMetadata($response);
        }

        return $res;
    }

    private Repo $repo;

    /**
     * Creates an object representing a repository resource.
     * 
     * @param string $url URL of the resource
     * @param RepoInterface $repo repository connection object
     */
    public function __construct(string $url, RepoInterface $repo) {
        if (!$repo instanceof Repo) {
            throw new RepoLibException('The RepoResource object can be created only with a Repo repository connection handle');
        }
        $this->url     = $url;
        $this->repo    = $repo;
        $this->repoInt = $repo;
    }

    /**
     * Returns repository resource binary content.
     * 
     * @return ResponseInterface PSR-7 response containing resource's binary content
     */
    public function getContent(): ResponseInterface {
        return $this->getContentAsync()->wait(true) ?? throw new RuntimeException('Promise returned null');
    }

    /**
     * synchronous version of getContent()
     * 
     * @return ResponsePromise
     * @see getContent()
     */
    public function getContentAsync(): ResponsePromise {
        $request = new Request('get', $this->url);
        return $this->repo->sendRequestAsync($request);
    }

    /**
     * Updates repository resource binary content with a given payload.
     * 
     * @param BinaryPayload $content new content
     * @param string $readMode scope of the metadata returned by the repository
     *   - see the META_* constants defined by the RepoResourceInterface 
     * @param string $parentProperty RDF property to be used by the metadata
     *   read mode denoted by the $readMode parameter
     * @return void
     */
    public function updateContent(BinaryPayload $content,
                                  string $readMode = self::META_RESOURCE,
                                  ?string $parentProperty = null): void {
        $this->updateContentAsync($content, $readMode, $parentProperty)->wait();
    }

    /**
     * Asynchronous version of updateContent()
     * 
     * @param BinaryPayload $content
     * @param string $readMode
     * @param string|null $parentProperty
     * @return PromiseInterface
     * @see updateContent()
     */
    public function updateContentAsync(BinaryPayload $content,
                                       string $readMode = self::META_RESOURCE,
                                       ?string $parentProperty = null): PromiseInterface {
        $request = new Request('put', $this->url);
        $request = $content->attachTo($request);
        $request = $this->withReadHeaders($request, $readMode, $parentProperty);
        $promise = $this->repo->sendRequestAsync($request);
        $promise = $promise->then(function (Response $resp): void {
            $this->parseMetadata($resp);
        });
        return $promise;
    }

    /**
     * Checks if the resource has the binary content.
     * 
     * @return bool
     */
    public function hasBinaryContent(): bool {
        $this->loadMetadata();
        return (int) ((string) $this->metadata?->getLiteral($this->repo->getSchema()->binarySize)) > 0;
    }

    /**
     * Saves the object metadata to the repository.
     * 
     * Local metadata are automatically updated with the metadata resulting from the update.
     * 
     * @param string $updateMode metadata update mode - one of `RepoResource::UPDATE_MERGE`,
     *   `RepoResource::UPDATE_ADD` and `RepoResource::UPDATE_OVERWRITE`
     * @param string $readMode scope of the metadata returned by the repository
     *   - see the META_* constants defined by the RepoResourceInterface 
     * @param string $parentProperty RDF property to be used by the metadata
     *   read mode denoted by the $readMode parameter
     * @return void
     */
    public function updateMetadata(string $updateMode = self::UPDATE_MERGE,
                                   string $readMode = self::META_RESOURCE,
                                   ?string $parentProperty = null): void {
        $this->updateMetadataAsync($updateMode, $readMode, $parentProperty)?->wait();
    }

    /**
     * Asynchronous version of updateMetadata()
     * 
     * @param string $updateMode
     * @param string $readMode
     * @param string|null $parentProperty
     * @return PromiseInterface|null
     * @see updateMetadata()
     */
    public function updateMetadataAsync(string $updateMode = self::UPDATE_MERGE,
                                        string $readMode = self::META_RESOURCE,
                                        ?string $parentProperty = null): ?PromiseInterface {
        if (!$this->metaSynced) {
            $headers = [
                'Content-Type'                                  => 'application/n-triples',
                $this->repo->getHeaderName('metadataWriteMode') => $updateMode,
            ];
            $body    = $this->metadata?->getGraph()->serialise('application/n-triples');
            $req     = new Request('patch', $this->url . '/metadata', $headers, $body);
            $req     = $this->withReadHeaders($req, $readMode, $parentProperty);
            $promise = $this->repo->sendRequestAsync($req);
            $promise = $promise->then(function (ResponseInterface $resp): void {
                $this->parseMetadata($resp);
                $this->metaSynced = true;
            });
            return $promise;
        }
        return null;
    }

    /**
     * Deletes the repository resource.
     * 
     * @param bool $tombstone should tombstones be removed for deleted resources?
     * @param bool $references should references to deleted resources be removed
     *   from other resources?
     * @param string $recursiveProperty is present, deletion continues recursively
     *   to all resources pointing to the deleted one with this RDF property
     * @return void
     */
    public function delete(bool $tombstone = false, bool $references = false,
                           string $recursiveProperty = ''): void {
        $this->deleteAsync($tombstone, $references, $recursiveProperty)->wait();
    }

    /**
     * Asynchronous version of delete()
     * 
     * @param bool $tombstone
     * @param bool $references
     * @param string $recursiveProperty
     * @return PromiseInterface
     * @see delete()
     */
    public function deleteAsync(bool $tombstone = false,
                                bool $references = false,
                                string $recursiveProperty = ''): PromiseInterface {
        $headers = [
            'Accept' => 'application/n-triples',
        ];
        if ($references) {
            $headers[$this->repo->getHeaderName('withReferences')] = '1';
        }
        if (!empty($recursiveProperty)) {
            $headers[$this->repo->getHeaderName('metadataParentProperty')] = $recursiveProperty;
        }
        $req            = new Request('delete', $this->getUri(), $headers);
        $promise        = $this->repo->sendRequestAsync($req);
        $this->metadata = null;

        if ($tombstone) {
            $promise = $promise->then(function (ResponseInterface $resp): array {
                $format = explode(';', $resp->getHeader('Content-Type')[0] ?? '')[0];

                $graph        = new Graph();
                $graph->parse((string) $resp->getBody(), $format);
                $respPromises = [];
                foreach ($graph->resources() as $i) {
                    if (count($i->propertyUris()) > 0) {
                        $req            = new Request('delete', $i->getUri() . '/tombstone');
                        $respPromises[] = $this->repo->sendRequest($req);
                    }
                }
                return $respPromises;
            });
        }
        return $promise;
    }

    /**
     * Loads current metadata from the repository.
     * 
     * @param bool $force enforce fetch from the repository 
     *   (when you want to make sure metadata are in line with ones in the repository 
     *   or e.g. reset them back to their current state in the repository)
     * @param string $mode scope of the metadata returned by the repository
     *   - see the META_* constants defined by the RepoResourceInterface 
     * @param string $parentProperty RDF property to be used by the metadata
     *   read mode denoted by the $mode parameter
     */
    public function loadMetadata(bool $force = false,
                                 string $mode = self::META_RESOURCE,
                                 ?string $parentProperty = null): void {
        $this->loadMetadataAsync($force, $mode, $parentProperty)?->wait();
    }

    /**
     * Asynchronous version of loadMetadata()
     * 
     * @param bool $force
     * @param string $mode
     * @param string|null $parentProperty
     * @return PromiseInterface|null
     * @see loadMetadata()
     */
    public function loadMetadataAsync(bool $force = false,
                                      string $mode = self::META_RESOURCE,
                                      ?string $parentProperty = null): ?PromiseInterface {
        if ($this->metadata === null || $force) {
            $req     = new Request('get', $this->url . '/metadata');
            $req     = $this->withReadHeaders($req, $mode, $parentProperty);
            $promise = $this->repo->sendRequestAsync($req);
            $promise = $promise->then(function (ResponseInterface $resp): void {
                $this->parseMetadata($resp);
            });
            return $promise;
        }
        return null;
    }

    /**
     * Merges the current resource with the given one. See the corresponding 
     * [REST endpoint description](https://app.swaggerhub.com/apis/zozlak/arche/3.0#/default/put_merge__srcResourceId___targetResourceId_)
     * 
     * If this action succeeds, resource's URI changes to the targetResource's one.
     * 
     * @param string $targetResId
<<<<<<< HEAD
=======
     * @param string $readMode scope of the metadata returned by the repository
     *   - see the META_* constants defined by the RepoResourceInterface 
     * @param string $parentProperty RDF property to be used by the metadata
     *   read mode denoted by the $readMode parameter
>>>>>>> 9247c635
     * @return void
     */
    public function merge(string $targetResId,
                          string $readMode = self::META_RESOURCE,
                          ?string $parentProperty = null): void {
        $this->mergeAsync($targetResId, $readMode, $parentProperty)->wait();
    }

    /**
     * Asynchronous version of merge()
     * 
     * @param string $targetResId
     * @param string $readMode
     * @param string|null $parentProperty
     * @return PromiseInterface
     * @see merge()
     */
    public function mergeAsync(string $targetResId,
                               string $readMode = self::META_RESOURCE,
                               ?string $parentProperty = null): PromiseInterface {
        $baseUrl   = $this->repo->getBaseUrl();
        $srcId     = $this->getId();
        $targetRes = $this->repo->getResourceById($targetResId);
        $targetId  = substr($targetRes->getUri(), strlen($baseUrl));
        $request   = new Request('PUT', $baseUrl . "merge/$srcId/$targetId");
        $request   = $this->withReadHeaders($request, $readMode, $parentProperty);
        $promise   = $this->repo->sendRequestAsync($request);
        $promise   = $promise->then(function (ResponseInterface $resp) use ($targetRes): void {
            $this->url = $targetRes->getUri();
            $this->parseMetadata($resp);
        });
        return $promise;
    }

    /**
     * Parses metadata fetched from the repository.
     * 
     * @param ResponseInterface $resp response to the metadata fetch HTTP request.
     * @return void
     */
    private function parseMetadata(ResponseInterface $resp): void {
        $format = explode(';', $resp->getHeader('Content-Type')[0] ?? '')[0];
        $graph  = new Graph();
        if ($resp->getStatusCode() !== 204) {
            $graph->parse($resp->getBody(), $format);
        }
        $this->metadata   = $graph->resource($this->url);
        $this->metaSynced = true;
    }

    private function withReadHeaders(Request $request, string $mode,
                                     ?string $parentProperty): Request {
        return $request->
                withHeader('Accept', 'application/n-triples')->
                withHeader($this->repo->getHeaderName('metadataReadMode'), $mode)->
                withHeader($this->repo->getHeaderName('metadataParentProperty'), $parentProperty ?? $this->repo->getSchema()->parent);
    }

    /**
     * Returns an internal repository resource identifier.
     * 
     * @return int
     */
    protected function getId(): int {
        return (int) substr($this->getUri(), strlen($this->repo->getBaseUrl()));
    }
}<|MERGE_RESOLUTION|>--- conflicted
+++ resolved
@@ -316,13 +316,10 @@
      * If this action succeeds, resource's URI changes to the targetResource's one.
      * 
      * @param string $targetResId
-<<<<<<< HEAD
-=======
      * @param string $readMode scope of the metadata returned by the repository
      *   - see the META_* constants defined by the RepoResourceInterface 
      * @param string $parentProperty RDF property to be used by the metadata
      *   read mode denoted by the $readMode parameter
->>>>>>> 9247c635
      * @return void
      */
     public function merge(string $targetResId,
