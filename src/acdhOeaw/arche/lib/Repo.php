<?php

/*
 * The MIT License
 *
 * Copyright 2019 Austrian Centre for Digital Humanities.
 *
 * Permission is hereby granted, free of charge, to any person obtaining a copy
 * of this software and associated documentation files (the "Software"), to deal
 * in the Software without restriction, including without limitation the rights
 * to use, copy, modify, merge, publish, distribute, sublicense, and/or sell
 * copies of the Software, and to permit persons to whom the Software is
 * furnished to do so, subject to the following conditions:
 *
 * The above copyright notice and this permission notice shall be included in
 * all copies or substantial portions of the Software.
 *
 * THE SOFTWARE IS PROVIDED "AS IS", WITHOUT WARRANTY OF ANY KIND, EXPRESS OR
 * IMPLIED, INCLUDING BUT NOT LIMITED TO THE WARRANTIES OF MERCHANTABILITY,
 * FITNESS FOR A PARTICULAR PURPOSE AND NONINFRINGEMENT. IN NO EVENT SHALL THE
 * AUTHORS OR COPYRIGHT HOLDERS BE LIABLE FOR ANY CLAIM, DAMAGES OR OTHER
 * LIABILITY, WHETHER IN AN ACTION OF CONTRACT, TORT OR OTHERWISE, ARISING FROM,
 * OUT OF OR IN CONNECTION WITH THE SOFTWARE OR THE USE OR OTHER DEALINGS IN
 * THE SOFTWARE.
 */

namespace acdhOeaw\arche\lib;

use Generator;
use RuntimeException;
use EasyRdf\Graph;
use EasyRdf\Resource;
use GuzzleHttp\Client;
use GuzzleHttp\Psr7\Request;
use GuzzleHttp\Psr7\Response;
use GuzzleHttp\Exception\RequestException;
use GuzzleHttp\Promise\RejectedPromise;
use Psr\Http\Message\ResponseInterface;
use acdhOeaw\arche\lib\exception\Conflict;
use acdhOeaw\arche\lib\exception\Deleted;
use acdhOeaw\arche\lib\exception\NotFound;
use acdhOeaw\arche\lib\exception\AmbiguousMatch;
use acdhOeaw\arche\lib\exception\RepoLibException;
use acdhOeaw\arche\lib\promise\GeneratorPromise;
use acdhOeaw\arche\lib\promise\GraphPromise;
use acdhOeaw\arche\lib\promise\ResponsePromise;
use acdhOeaw\arche\lib\promise\RepoResourcePromise;
use acdhOeaw\arche\lib\SearchTerm;
use function GuzzleHttp\json_decode;

/**
 * A repository connection class.
 *
 * @author zozlak
 */
class Repo implements RepoInterface {

    const REJECT_SKIP            = 1;
    const REJECT_FAIL            = 2;
    const REJECT_INCLUDE         = 3;
    const ARCHE_CORE_MIN_VERSION = 3.2;
    use RepoTrait;

    /**
     * A class used to instantiate objects representing repository resources.
     * 
     * To be used by external libraries extending the RepoResource class funcionality provided by this library.
     * 
     * @var string
     */
    static public $resourceClass = RepoResource::class;

    /**
     * Creates a repository object instance from a given configuration file.
     * 
     * Automatically parses required config properties and passes them to the Repo object constructor.
     * 
     * @param string $configFile a path to the YAML config file
     * @return Repo
     */
    static public function factory(string $configFile): Repo {
        $config = Config::fromYaml($configFile);

        $baseUrl            = $config->rest->urlBase . $config->rest->pathBase;
        $options            = [];
        $options['headers'] = (array) ($config->auth->httpHeader ?? []);
        if (!empty($config->auth->httpBasic->user ?? '')) {
            $options['auth'] = [$config->auth->httpBasic->user, $config->auth->httpBasic->password ?? ''];
        }
        if (($config->rest->verifyCert ?? true) === false) {
            $options['verify'] = false;
        }

        return new Repo($baseUrl, $options);
    }

    /**
     * Interactively creates a repository instance asking user for all required data.
     * 
     * @param string|null $cfgLocation optional path to a config file.
     *   The config file may provide a predefined list of repositories and/or 
     * ARCHE login formatted as follows:
     *   ```
     *   repositories:
     *   - urlBase: http://arche.acdh.oeaw.ac.at
     *     pathBase: /api/
     *   - urlBase: https://arche-curation.acdh-dev.oeaw.ac.at
     *     pathBase: /
     *   auth:
     *     httpBasic:
     *       user: myLogin
     *   ```
     * @param string|null $login ARCHE login. If null, user will be asked to provide it interactively.
     * @param string|null $pswd ARCHE password. If null, user will be asked to provide it interactively.
     * @return self
     */
    static public function factoryInteractive(?string $cfgLocation = null,
                                              ?string $login = null,
                                              ?string $pswd = null): self {
<<<<<<< HEAD
        if ($cfgLocation !== null) {
            if (!file_exists($cfgLocation) || !is_file($cfgLocation)) {
=======
        $cfg = null;
        if ($cfgLocation !== null) {
            if (file_exists($cfgLocation) && !is_file($cfgLocation)) {
>>>>>>> 9247c635
                echo "No config.yaml found.\n";
            } else {
                echo "Configuration found at $cfgLocation\n";
                $cfg = Config::fromYaml($cfgLocation);
            }
        }

        if (isset($cfg->repositories)) {
            echo "\nWhat's the repository you want to ingest to? (type a number)\n";
            foreach ($cfg->repositories as $k => $v) {
                echo ($k + 1) . "\t" . $v->urlBase . $v->pathBase . "\n";
            }
            $line    = ((int) trim((string) fgets(\STDIN))) - 1;
            $baseUrl = ($cfg->repositories[$line]->urlBase ?? '') . ($cfg->repositories[$line]->pathBase ?? '');
        } else {
            echo "\nWhat's the base URL of the repository you want to ingest to?\n";
            $baseUrl = trim((string) fgets(\STDIN));
        }
        echo "\nIs repository URL $baseUrl correct? (type 'yes' to continue)\n";
<<<<<<< HEAD
        $line = trim((string) fgets(STDIN));
=======
        $line = trim((string) fgets(\STDIN));
>>>>>>> 9247c635
        if ($line !== 'yes') {
            echo "Wrong repository URL\n";
            exit(1);
        }

        $user = $login ?? ($cfg->auth->httpBasic->user ?? '');
        if (empty($user)) {
            echo "\nWhat's your login?\n";
            $user = trim((string) fgets(\STDIN));
        }

        if (empty($pswd)) {
            echo "\nWhat's your password?\n";
            system('stty -echo');
            $pswd = trim((string) fgets(\STDIN));
            system('stty echo');
        }

        $options = ['auth' => [$user, $pswd]];
        $repo    = self::factoryFromUrl($baseUrl, $options);
        return $repo;
    }

    /**
     * Creates a Repo instance from any URL pointing (also trough redirects) 
     * to a valid REST API endpoint.
     * 
     * It can be slow (especially when redirects are involved) but requires 
     * no config.
     * 
     * @param string $url
     * @param array<mixed> $guzzleOptions
     * @param string $realUrl if provided, the final resource URL will be stored
     *   in this variable.
     * @param string $metaReadModeHeader header used by the repository to denote
     *   the metadata read mode. Providing this parameter will speed up the
     *   initialization if the $url points to a repository resource.
     * @return self
     */
    static public function factoryFromUrl(string $url,
                                          array $guzzleOptions = [],
                                          string &$realUrl = null,
                                          string $metaReadModeHeader = null): self {
        $resolveOptions                    = $guzzleOptions;
        $resolveOptions['http_errors']     = false;
        $resolveOptions['allow_redirects'] = ['max' => 10, 'strict' => true, 'track_redirects' => true];
        if (!empty($metaReadModeHeader)) {
            $resolveOptions['headers'] = array_merge(
                $resolveOptions['headers'] ?? [],
                [$metaReadModeHeader => RepoResourceInterface::META_RESOURCE]
            );
        }

        $client    = new Client($resolveOptions);
        $resp      = $client->send(new Request('HEAD', $url));
        $redirects = array_merge([$url], $resp->getHeader('X-Guzzle-Redirect-History'));
        $realUrl   = (string) array_pop($redirects);
        $realUrl   = (string) preg_replace('`/metadata/?$`', '', $realUrl);
        $baseUrl   = (string) preg_replace('`/?(|describe|user|user/[^/]+|metadata|transaction|[0-9]+|[0-9]+/tombstone|merge/[0-9]+/[0-9]+|search)/?$`', '', $realUrl);

<<<<<<< HEAD
        $baseUrl = preg_replace('@([0-9]+|describe/?)$@', '', $realUrl) ?? '';
        $resp    = $client->send(new Request('GET', "$baseUrl/describe", ['Accept' => 'application/json']));
        if ($resp->getStatusCode() !== 200) {
            throw new NotFound("Provided URL doesn't resolve to an ARCHE repository", 404);
        }
        $config  = new Config((object) json_decode((string) $resp->getBody()));
        $schema  = new Schema($config->schema);
        $headers = new Schema($config->rest->headers);
        return new Repo($baseUrl, $schema, $headers, $guzzleOptions);
=======
        return new Repo($baseUrl, $guzzleOptions);
>>>>>>> 9247c635
    }

    /**
     * The Guzzle client object used to send HTTP requests
     * 
     * @var \GuzzleHttp\Client
     */
    private $client;

    /**
     * Current transaction id
     * 
     * @var ?string
     */
    private $txId;

    /**
     * Creates an repository connection object.
     * 
     * @param string $baseUrl repository REST API base URL
     * @param array<mixed> $guzzleOptions Guzzle HTTP client connection options to be used 
     *   by all requests to the repository REST API (e.g. credentials)
     */
    public function __construct(string $baseUrl, array $guzzleOptions = []) {
        $this->client = new Client($guzzleOptions);

        $this->baseUrl = $baseUrl;
        if (substr($this->baseUrl, -1) !== '/') {
            $this->baseUrl .= '/';
        }

        $headers  = ['Accept' => 'application/json'];
        $response = $this->client->send(new Request('get', $this->baseUrl . "describe", $headers));
        if ($response->getStatusCode() !== 200) {
            throw new NotFound("$baseUrl doesn't resolve to an ARCHE repository", 404);
        }
        $config  = new Config((object) json_decode((string) $response->getBody()));
        $version = (float) ($config->version ?? 0.1);
        if ($version > 0 && $version < self::ARCHE_CORE_MIN_VERSION) {
            throw new RepoLibException("This version of arche-lib requires ARCHE version " . self::ARCHE_CORE_MIN_VERSION . " while the repository version is $version");
        }
        $this->schema  = new Schema($config->schema);
        $this->headers = new Schema($config->rest->headers);
    }

    /**
     * Creates a repository resource.
     * 
     * @param Resource $metadata resource metadata
     * @param BinaryPayload $payload resource binary payload (can be null)
     * @param string $class an optional class of the resulting object representing the resource
     *   (to be used by extension libraries)
     * @param string $readMode scope of the metadata returned by the repository
     *   - see the META_* constants defined by the RepoResourceInterface 
     * @param string $parentProperty RDF property to be used by the metadata
     *   read mode denoted by the $readMode parameter
     * @return RepoResource
     */
    public function createResource(Resource $metadata,
                                   BinaryPayload $payload = null,
                                   string $class = null,
                                   string $readMode = RepoResourceInterface::META_RESOURCE,
                                   ?string $parentProperty = null): RepoResource {
        return $this->createResourceAsync($metadata, $payload, $class, $readMode, $parentProperty)->wait(true) ?? throw new RuntimeException('Promise returned null');
    }

    /**
     * Asynchronous version of createResource()
     * 
     * @param Resource $metadata
     * @param BinaryPayload $payload
     * @param string $class
     * @param string $readMode
     * @param string|null $parentProperty
     * @return RepoResourcePromise
     * @see createResource()
     */
    public function createResourceAsync(Resource $metadata,
                                        BinaryPayload $payload = null,
                                        string $class = null,
                                        string $readMode = RepoResourceInterface::META_RESOURCE,
                                        ?string $parentProperty = null): RepoResourcePromise {
        $graph       = new Graph();
        $metadata    = $body        = $metadata->copy([], '/^$/', $this->baseUrl, $graph);
        $body        = $graph->serialise('application/n-triples');
        $headers     = ['Content-Type' => 'application/n-triples'];
        $req         = new Request('post', $this->baseUrl . 'metadata', $headers, $body);
        $readModeTmp = $payload === null ? $readMode : RepoResourceInterface::META_NONE;
        $req         = $this->withReadHeaders($req, $readModeTmp, $parentProperty);
        $promise     = $this->sendRequestAsync($req);
        $promise     = $promise->then(function (ResponseInterface $resp) use ($payload,
                                                                              $class,
                                                                              $readMode,
                                                                              $parentProperty): RepoResource | RepoResourcePromise {
            $class = $class ?? self::$resourceClass;
            $res   = $class::factory($this, $resp);

            if ($payload === null) {
                return $res;
            }
            $promise = $res->updateContentAsync($payload, $readMode, $parentProperty);
            $promise = $promise->then(fn() => $res);
            return new RepoResourcePromise($promise);
        });
        return new RepoResourcePromise($promise);
    }

    /**
     * Sends an HTTP request to the repository.
     * 
     * A low-level repository API method.
     * 
     * Handles most common errors which can be returned by the repository.
     * 
     * @param Request $request a PSR-7 HTTP request
     * @return ResponseInterface
     * @throws Deleted
     * @throws NotFound
     * @throws RequestException
     */
    public function sendRequest(Request $request): ResponseInterface {
        return $this->sendRequestAsync($request)->wait(true) ?? throw new RuntimeException('Promise returned null');
        ;
    }

    /**
     * Asynchronous version of sendRequest()
     * 
     * @param Request $request
     * @return ResponsePromise
     * @see sendRequest()
     */
    public function sendRequestAsync(Request $request): ResponsePromise {
        if (!empty($this->txId)) {
            $request = $request->withHeader($this->getHeaderName('transactionId'), $this->txId);
        }
        $promise = $this->client->sendAsync($request)->otherwise(
            function (RequestException $e) {
                switch ($e->getCode()) {
                    case 410:
                        return new RejectedPromise(new Deleted());
                    case 409:
                        return new RejectedPromise(new Conflict());
                    case 404:
                        return new RejectedPromise(new NotFound());
                    default:
                        return new RejectedPromise($e);
                }
            });
        return new ResponsePromise($promise);
    }

    /**
     * A wrapper function for parallel repository requests execution.
     * 
     * It calls $func for every element of $iter to generate a set of promises,
     * executes all of them and returns their results.
     * 
     * @param iterable<mixed> $iter collection of values to iterate over.
     * @param callable $func function to apply to each $iter element with
     *   signature `f(mixed $iterElement, Repo $thisRepoObject): GuzzleHttp\Promise\PromiseInterface`.
     * @param int $concurrency number of promises executed in parallel
     * @param int $rejectAction what to do with rejected promises - one of 
     *   Repo::REJECT_SKIP (skip the silently), Repo::REJECT_FAIL (throw an error)
     *   and Repo::REJECT_INCLUDE (include the rejection value in the results).
     * @return array<mixed>
     */
    public function map(iterable $iter, callable $func, int $concurrency = 1,
                        int $rejectAction = self::REJECT_SKIP): array {
        $promiseIterator = function ($i, $f) {
            foreach ($i as $j) {
                yield $f($j, $this);
            }
        };
        $results   = [];
        $param     = [
            'concurrency' => $concurrency,
            'fulfilled'   => function ($x, $i) use (&$results) {
                $results[$i] = $x;
            },
            'rejected' => function ($x, $i) use (&$results, $rejectAction) {
                switch ($rejectAction) {
                    case self::REJECT_FAIL:
                        throw $x instanceof \Exception ? $x : new \RuntimeException($x);
                    case self::REJECT_INCLUDE:
                        $results[$i] = $x;
                        break;
                    case self::REJECT_SKIP:
                        break;
                    default:
                        throw new \RuntimeException("Unknown rejectAction");
                }
            },
        ];
        $queue = new \GuzzleHttp\Promise\EachPromise($promiseIterator($iter, $func), $param);
        $queue->promise()->wait();
        return $results;
    }

    /**
     * Tries to find a single repository resource matching provided identifiers.
     * 
     * A resource matches the search if at lest one id matches the provided list.
     * Resource is not required to have all provided ids.
     * 
     * If more then one resources matches the search or there is no resource
     * matching the search, an error is thrown.
     * 
     * @param array<string> $ids an array of identifiers (being strings)
     * @param string $class an optional class of the resulting object representing the resource
     *   (to be used by extension libraries)
     * @return RepoResource
     * @throws NotFound
     * @throws AmbiguousMatch
     */
    public function getResourceByIds(array $ids, string $class = null): RepoResource {
        return $this->getResourceByIdsAsync($ids, $class)->wait(true) ?? throw new RuntimeException('Promise returned null');
    }

    /**
     * Asynchronous version of getResourceByIds()
     * 
     * @param string $id
     * @param string $class
     * @return RepoResourcePromise
     * @see getResourceByIds()
     */
    public function getResourceByIdAsync(string $id, string $class = null): RepoResourcePromise {
        return $this->getResourceByIdsAsync([$id], $class);
    }

    /**
     * Asynchronous version of getResourceByIds()
     * 
     * @param array<string> $ids
     * @param string $class
     * @return RepoResourcePromise
     * @see getResourceByIds()
     */
    public function getResourceByIdsAsync(array $ids, string $class = null): RepoResourcePromise {
        $url          = $this->baseUrl . 'search';
        $headers      = [
            'Content-Type' => 'application/x-www-form-urlencoded',
        ];
        $placeholders = substr(str_repeat('?, ', count($ids)), 0, -2);
        $query        = "SELECT DISTINCT id FROM identifiers WHERE ids IN ($placeholders)";
        $body         = http_build_query([
            'sql'      => $query,
            'sqlParam' => $ids,
        ]);
        $req          = new Request('post', $url, $headers, $body);
        $promise      = $this->sendRequestAsync($req);
        $promise      = $promise->then(function (ResponseInterface $resp) use ($class) {
            $format  = explode(';', $resp->getHeader('Content-Type')[0] ?? '')[0];
            $graph   = new Graph();
            $graph->parse($resp->getBody(), $format);
            $matches = $graph->resourcesMatching($this->schema->searchMatch);
            switch (count($matches)) {
                case 0:
                    return new RejectedPromise(new NotFound());
                case 1;
                    $class = $class ?? self::$resourceClass;
                    return new $class($matches[0]->getUri(), $this);
                default:
                    $uris  = implode(', ', array_map(function ($x) {
                            return $x->getUri();
                        }, $matches));
                    return new RejectedPromise(new AmbiguousMatch("Many resources match the search: $uris"));
            }
        });
        return new RepoResourcePromise($promise);
    }

    /**
     * Performs a search
     * 
     * @param string $query
     * @param array<mixed> $parameters
     * @param SearchConfig $config
     * @return Generator<RepoResource>
     */
    public function getResourcesBySqlQuery(string $query, array $parameters,
                                           SearchConfig $config): Generator {
        return $this->getResourcesBySqlQueryAsync($query, $parameters, $config)->wait(true) ?? throw new RuntimeException('Promise returned null');
    }

    /**
     * Asynchronous version of getResourcesBySqlQuery()
     * 
     * @param string $query
     * @param array<mixed> $parameters
     * @param SearchConfig $config
     * @return GeneratorPromise
     * @see getResourcesBySqlQuery()
     */
    public function getResourcesBySqlQueryAsync(string $query,
                                                array $parameters,
                                                SearchConfig $config): GeneratorPromise {
        $promise = $this->getGraphBySqlQueryAsync($query, $parameters, $config);
        $promise = $promise->then(function (Graph $graph) use ($config): Generator {
            yield from $this->extractResourcesFromGraph($graph, $config);
        });
        return new GeneratorPromise($promise);
    }

    /**
     * Returns repository resources matching all provided search terms.
     * 
     * @param array<SearchTerm> $searchTerms
     * @param SearchConfig $config
     * @return Generator<RepoResource>
     */
    public function getResourcesBySearchTerms(array $searchTerms,
                                              SearchConfig $config): Generator {
        return $this->getResourcesBySearchTermsAsync($searchTerms, $config)->wait(true) ?? throw new RuntimeException('Promise returned null');
    }

    /**
     * Asynchronous version of getResourcesBySearchTerms()
     * 
     * @param array<SearchTerm> $searchTerms
     * @param SearchConfig $config
     * @return GeneratorPromise
     * @see getResourcesBySearchTerms()
     */
    public function getResourcesBySearchTermsAsync(array $searchTerms,
                                                   SearchConfig $config): GeneratorPromise {
        $promise = $this->getGraphBySearchTermsAsync($searchTerms, $config);
        $promise = $promise->then(function (Graph $graph) use ($config): Generator {
            yield from $this->extractResourcesFromGraph($graph, $config);
        });
        return new GeneratorPromise($promise);
    }

    /**
     * Asynchronous version of 
     * 
     * @param string $query
     * @param array<mixed> $parameters
     * @param SearchConfig $config
     * @return Graph
     */
    public function getGraphBySqlQuery(string $query, array $parameters,
                                       SearchConfig $config): Graph {
        return $this->getGraphBySqlQueryAsync($query, $parameters, $config)->wait(true) ?? throw new RuntimeException('Promise returned null');
    }

    /**
     * Asynchronous version of getGraphBySqlQuery()
     * 
     * @param string $query
     * @param array<mixed> $parameters
     * @param SearchConfig $config
     * @return GraphPromise
     * @see getGraphBySqlQuery()
     */
    public function getGraphBySqlQueryAsync(string $query, array $parameters,
                                            SearchConfig $config): GraphPromise {
        $headers = [
            'Accept'       => 'application/n-triples',
            'Content-Type' => 'application/x-www-form-urlencoded',
        ];
        $headers = array_merge($headers, $config->getHeaders($this));
        $body    = array_merge(
            ['sql' => $query, 'sqlParam' => $parameters],
            $config->toArray()
        );
        $body    = http_build_query($body);
        $req     = new Request('post', $this->baseUrl . 'search', $headers, $body);
        $promise = $this->sendRequestAsync($req);
        $promise = $promise->then(function (ResponseInterface $resp) use ($config): Graph {
            return $this->parseSearchResponse($resp, $config);
        });
        return new GraphPromise($promise);
    }

    /**
     * 
     * @param array<SearchTerm> $searchTerms
     * @param SearchConfig $config
<<<<<<< HEAD
     * @return Generator<RepoResource>
=======
     * @return Graph
>>>>>>> 9247c635
     */
    public function getGraphBySearchTerms(array $searchTerms,
                                          SearchConfig $config): Graph {
        return $this->getGraphBySearchTermsAsync($searchTerms, $config)->wait(true) ?? throw new RuntimeException('Promise returned null');
    }

    /**
     * Asynchronous version of getGraphBySearchTerms()
     * 
     * @param array<SearchTerm> $searchTerms
     * @param SearchConfig $config
     * @return GraphPromise
     * @see getGraphBySearchTerms()
     */
    public function getGraphBySearchTermsAsync(array $searchTerms,
                                               SearchConfig $config): GraphPromise {
        $headers = [
            'Accept'       => 'application/n-triples',
            'Content-Type' => 'application/x-www-form-urlencoded',
        ];
        $headers = array_merge($headers, $config->getHeaders($this));
        $body    = [];
        foreach ($searchTerms as $i) {
            $body[] = $i->getFormData();
        }
        $body = implode('&', $body);
        $body .= (!empty($body) ? '&' : '') . $config->toQuery();
        $req  = new Request('post', $this->baseUrl . 'search', $headers, $body);

        $promise = $this->sendRequestAsync($req);
        $promise = $promise->then(function (ResponseInterface $resp) use ($config): Graph {
            return $this->parseSearchResponse($resp, $config);
        });
        return new GraphPromise($promise);
    }

    /**
     * Begins a transaction.
     * 
     * All data modifications must be performed within a transaction.
     * 
     * @return void
     * @see rollback()
     * @see commit()
     */
    public function begin(): void {
        $this->txId = null;
        $req        = new Request('post', $this->baseUrl . 'transaction');
        $resp       = $this->sendRequest($req);
        $this->txId = $resp->getHeader($this->getHeaderName('transactionId'))[0];
    }

    /**
     * Rolls back the current transaction (started with `begin()`).
     * 
     * All data modifications must be performed within a transaction.
     * 
     * @return void
     * @see begin()
     * @see commit()
     */
    public function rollback(): void {
        if (!empty($this->txId)) {
            $headers    = [$this->getHeaderName('transactionId') => $this->txId];
            $req        = new Request('delete', $this->baseUrl . 'transaction', $headers);
            $this->sendRequest($req);
            $this->txId = null;
        }
    }

    /**
     * Commits the current transaction (started with `begin()`).
     * 
     * All data modifications must be performed within a transaction.
     * 
     * @return void
     * @see begin()
     * @see rollback()
     */
    public function commit(): void {
        if (!empty($this->txId)) {
            $headers    = [$this->getHeaderName('transactionId') => $this->txId];
            $req        = new Request('put', $this->baseUrl . 'transaction', $headers);
            $this->sendRequest($req);
            $this->txId = null;
        }
    }

    /**
     * Prolongs the current transaction (started with `begin()`).
     * 
     * Every repository has a transaction timeout. If there are no calls to the
     * repository 
     * 
     * @return void
     * @see begin()
     */
    public function prolong(): void {
        if (!empty($this->txId)) {
            $headers = [$this->getHeaderName('transactionId') => $this->txId];
            $req     = new Request('get', $this->baseUrl . 'transaction', $headers);
            $this->sendRequest($req);
        }
    }

    /**
     * Checks if there is an active transaction.
     * 
     * @return bool
     * @see begin()
     * @see rollback()
     * @see commit()
     * @see prolong()
     */
    public function inTransaction(): bool {
        return !empty($this->txId);
    }

    /**
     * Parses search request response into the EasyRdf Graph.
     * 
     * @param ResponseInterface $resp PSR-7 search request response
     * @param SearchConfig $config search configuration object
<<<<<<< HEAD
     * @return Generator<RepoResource>
=======
     * @return Graph
>>>>>>> 9247c635
     */
    private function parseSearchResponse(ResponseInterface $resp,
                                         SearchConfig $config): Graph {
        $graph = new Graph();
        $body  = (string) $resp->getBody();
        if (!empty($body)) {
            $format = explode(';', $resp->getHeader('Content-Type')[0] ?? '')[0];
            $graph->parse($body, $format);

            $config->count = (int) ((string) $graph->resource($this->getBaseUrl())->getLiteral($this->getSchema()->searchCount));
        } else {
            $config->count = 0;
        }
        return $graph;
    }

    /**
     * Extracts collection of RepoResource objects from the EasyRdf graph being
     * parsed from a search response.
     * 
     * @param Graph $graph graph returned by the parseSearchResponse() method
     * @param SearchConfig $config search configuration object
     * @return Generator<RepoResource>
     */
    private function extractResourcesFromGraph(Graph $graph,
                                               SearchConfig $config): Generator {
        $class     = $config->class ?? self::$resourceClass;
        $resources = $graph->resourcesMatching($this->schema->searchMatch);
        foreach ($resources as $i) {
            $i->delete($this->schema->searchMatch);
            $obj = new $class($i->getUri(), $this);
            $obj->setGraph($i);
            yield $obj;
        }
    }

    private function withReadHeaders(Request $request, string $mode,
                                     ?string $parentProperty): Request {
        return $request->
                withHeader('Accept', 'application/n-triples')->
                withHeader($this->getHeaderName('metadataReadMode'), $mode)->
                withHeader($this->getHeaderName('metadataParentProperty'), $parentProperty ?? $this->schema->parent);
    }
}<|MERGE_RESOLUTION|>--- conflicted
+++ resolved
@@ -117,14 +117,9 @@
     static public function factoryInteractive(?string $cfgLocation = null,
                                               ?string $login = null,
                                               ?string $pswd = null): self {
-<<<<<<< HEAD
+        $cfg = null;
         if ($cfgLocation !== null) {
             if (!file_exists($cfgLocation) || !is_file($cfgLocation)) {
-=======
-        $cfg = null;
-        if ($cfgLocation !== null) {
-            if (file_exists($cfgLocation) && !is_file($cfgLocation)) {
->>>>>>> 9247c635
                 echo "No config.yaml found.\n";
             } else {
                 echo "Configuration found at $cfgLocation\n";
@@ -144,11 +139,7 @@
             $baseUrl = trim((string) fgets(\STDIN));
         }
         echo "\nIs repository URL $baseUrl correct? (type 'yes' to continue)\n";
-<<<<<<< HEAD
-        $line = trim((string) fgets(STDIN));
-=======
         $line = trim((string) fgets(\STDIN));
->>>>>>> 9247c635
         if ($line !== 'yes') {
             echo "Wrong repository URL\n";
             exit(1);
@@ -209,19 +200,7 @@
         $realUrl   = (string) preg_replace('`/metadata/?$`', '', $realUrl);
         $baseUrl   = (string) preg_replace('`/?(|describe|user|user/[^/]+|metadata|transaction|[0-9]+|[0-9]+/tombstone|merge/[0-9]+/[0-9]+|search)/?$`', '', $realUrl);
 
-<<<<<<< HEAD
-        $baseUrl = preg_replace('@([0-9]+|describe/?)$@', '', $realUrl) ?? '';
-        $resp    = $client->send(new Request('GET', "$baseUrl/describe", ['Accept' => 'application/json']));
-        if ($resp->getStatusCode() !== 200) {
-            throw new NotFound("Provided URL doesn't resolve to an ARCHE repository", 404);
-        }
-        $config  = new Config((object) json_decode((string) $resp->getBody()));
-        $schema  = new Schema($config->schema);
-        $headers = new Schema($config->rest->headers);
-        return new Repo($baseUrl, $schema, $headers, $guzzleOptions);
-=======
         return new Repo($baseUrl, $guzzleOptions);
->>>>>>> 9247c635
     }
 
     /**
@@ -602,11 +581,7 @@
      * 
      * @param array<SearchTerm> $searchTerms
      * @param SearchConfig $config
-<<<<<<< HEAD
-     * @return Generator<RepoResource>
-=======
      * @return Graph
->>>>>>> 9247c635
      */
     public function getGraphBySearchTerms(array $searchTerms,
                                           SearchConfig $config): Graph {
@@ -730,11 +705,7 @@
      * 
      * @param ResponseInterface $resp PSR-7 search request response
      * @param SearchConfig $config search configuration object
-<<<<<<< HEAD
-     * @return Generator<RepoResource>
-=======
      * @return Graph
->>>>>>> 9247c635
      */
     private function parseSearchResponse(ResponseInterface $resp,
                                          SearchConfig $config): Graph {
